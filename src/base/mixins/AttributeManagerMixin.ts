--- conflicted
+++ resolved
@@ -55,10 +55,7 @@
   abstract class AttributeManagerMixin extends Base implements AttributeManagerMixinInterface {
     // Access config from CoreCustomElement - no redeclaration needed
     protected get config(): ComponentConfig {
-<<<<<<< HEAD
-=======
       // eslint-disable-next-line @typescript-eslint/no-unsafe-return
->>>>>>> 00f579bd
       return (this as any).config;
     }
 
